--- conflicted
+++ resolved
@@ -12,13 +12,9 @@
   release:
     name: Release
     runs-on: ubuntu-latest
-<<<<<<< HEAD
     # Only run on main branch
     if: github.ref == 'refs/heads/main'
-=======
-    # Only run on release branches
-    if: github.ref == 'refs/heads/main' || github.ref == 'refs/heads/beta'
->>>>>>> 88431e10
+
     permissions:
       contents: write
       issues: write
@@ -38,19 +34,7 @@
 
       - name: Install dependencies
         run: npm ci
-
-<<<<<<< HEAD
-=======
-      - name: Build
-        run: npm run build
-
-      - name: Run tests
-        run: npm test
-
-      - name: Run linting
-        run: npm run lint
-
->>>>>>> 88431e10
+        
       - name: Release
         env:
           GITHUB_TOKEN: ${{ secrets.GITHUB_TOKEN }}
